// Copyright 2021 The Matrix.org Foundation C.I.C.
//
// Licensed under the Apache License, Version 2.0 (the "License");
// you may not use this file except in compliance with the License.
// You may obtain a copy of the License at
//
//     http://www.apache.org/licenses/LICENSE-2.0
//
// Unless required by applicable law or agreed to in writing, software
// distributed under the License is distributed on an "AS IS" BASIS,
// WITHOUT WARRANTIES OR CONDITIONS OF ANY KIND, either express or implied.
// See the License for the specific language governing permissions and
// limitations under the License.

use std::{
    fmt::{self, Debug},
    time::Duration,
};

const DEFAULT_REQUEST_TIMEOUT: Duration = Duration::from_secs(10);

/// Configuration for requests the `Client` makes.
///
/// This sets how often and for how long a request should be repeated. As well
/// as how long a successful request is allowed to take.
///
/// By default requests are retried indefinitely and use no timeout.
///
/// # Example
///
/// ```
/// use matrix_sdk::config::RequestConfig;
/// use std::time::Duration;
///
/// // This sets makes requests fail after a single send request and sets the timeout to 30s
/// let request_config = RequestConfig::new()
///     .disable_retry()
///     .timeout(Duration::from_secs(30));
/// ```
#[derive(Copy, Clone)]
pub struct RequestConfig {
    pub(crate) timeout: Duration,
    pub(crate) retry_limit: Option<u64>,
    pub(crate) retry_timeout: Option<Duration>,
    pub(crate) force_auth: bool,
    pub(crate) assert_identity: bool,
}

#[cfg(not(tarpaulin_include))]
impl Debug for RequestConfig {
    fn fmt(&self, fmt: &mut fmt::Formatter<'_>) -> fmt::Result {
        let mut res = fmt.debug_struct("RequestConfig");

        res.field("timeout", &self.timeout)
            .field("retry_limit", &self.retry_limit)
            .field("retry_timeout", &self.retry_timeout)
            .finish()
    }
}

impl Default for RequestConfig {
    fn default() -> Self {
        Self {
            timeout: DEFAULT_REQUEST_TIMEOUT,
            retry_limit: Default::default(),
            retry_timeout: Default::default(),
            force_auth: false,
            assert_identity: false,
        }
    }
}

impl RequestConfig {
    /// Create a new default `RequestConfig`.
    #[must_use]
    pub fn new() -> Self {
        Default::default()
    }

    /// This is a convince method to disable the retries of a request. Setting
    /// the `retry_limit` to `0` has the same effect.
    #[must_use]
    pub fn disable_retry(mut self) -> Self {
        self.retry_limit = Some(0);
        self
    }

    /// The number of times a request should be retried. The default is no limit
    #[must_use]
    pub fn retry_limit(mut self, retry_limit: u64) -> Self {
        self.retry_limit = Some(retry_limit);
        self
    }

    /// Set the timeout duration for all HTTP requests.
    #[must_use]
    pub fn timeout(mut self, timeout: Duration) -> Self {
        self.timeout = timeout;
        self
    }

    /// Set a timeout for how long a request should be retried. The default is
    /// no timeout, meaning requests are retried forever.
    #[must_use]
    pub fn retry_timeout(mut self, retry_timeout: Duration) -> Self {
        self.retry_timeout = Some(retry_timeout);
        self
    }

    /// Force sending authorization even if the endpoint does not require it.
    /// Default is only sending authorization if it is required.
<<<<<<< HEAD
    #[must_use]
    pub(crate) fn force_auth(mut self) -> Self {
=======
    pub fn force_auth(mut self) -> Self {
>>>>>>> ba05dd5b
        self.force_auth = true;
        self
    }

    /// All outgoing http requests will have a GET query key-value appended with
    /// `user_id` being the key and the `user_id` from the `Session` being
    /// the value. Will error if there's no `Session`. This is called
    /// [identity assertion] in the Matrix Application Service Spec
    ///
    /// [identity assertion]: https://spec.matrix.org/unstable/application-service-api/#identity-assertion
    #[cfg(feature = "appservice")]
    #[must_use]
    pub fn assert_identity(mut self) -> Self {
        self.assert_identity = true;
        self
    }
}<|MERGE_RESOLUTION|>--- conflicted
+++ resolved
@@ -109,12 +109,8 @@
 
     /// Force sending authorization even if the endpoint does not require it.
     /// Default is only sending authorization if it is required.
-<<<<<<< HEAD
     #[must_use]
-    pub(crate) fn force_auth(mut self) -> Self {
-=======
     pub fn force_auth(mut self) -> Self {
->>>>>>> ba05dd5b
         self.force_auth = true;
         self
     }
