--- conflicted
+++ resolved
@@ -371,11 +371,7 @@
     pub(super) async fn new_room_list() -> Result<RoomListService, Error> {
         let (client, _) = new_client().await;
 
-<<<<<<< HEAD
         RoomListService::new(client).await
-=======
-        RoomList::new_with_encryption(client).await
->>>>>>> daa39445
     }
 
     #[async_test]
